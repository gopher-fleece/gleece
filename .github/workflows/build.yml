--- conflicted
+++ resolved
@@ -44,19 +44,13 @@
           go install github.com/mattn/goveralls@latest
 
       - name: 4️⃣ Run tests 🧪
-<<<<<<< HEAD
+        # In Windows run tests (not coverage) on main only, for Linux run tests but skip it on main, to run the coverage
         if: ${{ (matrix.run_on_main && github.ref == 'refs/heads/main') || (!matrix.run_on_main && github.ref != 'refs/heads/main') }}
         run: ginkgo ./...
 
       - name: 5️⃣ Send coverage 📊
+        # run coverage only for Linux only on main
         if: ${{ !matrix.run_on_main && github.ref == 'refs/heads/main' }}
-=======
-        if: ${{ (!matrix.run_on_main || github.ref == 'refs/heads/main') && github.ref != 'refs/heads/main' }}
-        run: ginkgo ./...
-
-      - name: 5️⃣ Send coverage 📊
-        if: ${{ (!matrix.run_on_main || github.ref == 'refs/heads/main') && github.ref == 'refs/heads/main' }}
->>>>>>> 3c551c36
         env:
           COVERALLS_TOKEN: ${{ secrets.GITHUB_TOKEN }}
         run: |
