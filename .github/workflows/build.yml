name: Gleece CI/CD ⚙️

on: [push, workflow_dispatch]

jobs:
  build:
    runs-on: ubuntu-latest

    steps:
      - name: 1️⃣ Checkout repository 🛎️
        uses: actions/checkout@v4

      # Cache Go modules
      - name: Cache Go modules 🗄️
        uses: actions/cache@v3
        with:
          path: |
            ~/go/pkg/mod
            ~/.cache/go-build
            ~/go/bin
          key: ${{ runner.os }}-go-${{ hashFiles('**/go.sum') }}
          restore-keys: |
            ${{ runner.os }}-go-

      - name: 2️⃣ Set up Go 🚀
        uses: actions/setup-go@v5
        with:
          go-version: '1.23.3'

      - name: 3️⃣ Install dependencies 📦
        run: |
          go mod download
          go install github.com/onsi/ginkgo/v2/ginkgo@latest
          go install github.com/mattn/goveralls@latest

      - name: 4️⃣ Run tests 🧪
        if: github.ref != 'refs/heads/main'
        run: |
          ginkgo ./...

      - name: 5️⃣ Send coverage 📊
        if: github.ref == 'refs/heads/main'
        env:
          COVERALLS_TOKEN: ${{ secrets.GITHUB_TOKEN }}
        run: |
          mkdir dist
<<<<<<< HEAD
          go test -covermode atomic -coverprofile=dist/covprofile ./...
          goveralls -coverprofile=dist/covprofile -service=github
=======
          go test -covermode atomic -coverpkg=$(go list ./... | grep -vE "/test/|/e2e/" | tr '\n' ',') -coverprofile=dist/covprofile ./...
          goveralls -coverprofile=dist/covprofile -service=github
>>>>>>> 33a4b4fc
<|MERGE_RESOLUTION|>--- conflicted
+++ resolved
@@ -44,10 +44,5 @@
           COVERALLS_TOKEN: ${{ secrets.GITHUB_TOKEN }}
         run: |
           mkdir dist
-<<<<<<< HEAD
-          go test -covermode atomic -coverprofile=dist/covprofile ./...
-          goveralls -coverprofile=dist/covprofile -service=github
-=======
           go test -covermode atomic -coverpkg=$(go list ./... | grep -vE "/test/|/e2e/" | tr '\n' ',') -coverprofile=dist/covprofile ./...
           goveralls -coverprofile=dist/covprofile -service=github
->>>>>>> 33a4b4fc
