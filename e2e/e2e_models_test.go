package e2e

import (
	"time"

	"github.com/gopher-fleece/gleece/e2e/assets"
	"github.com/gopher-fleece/gleece/e2e/common"
	"github.com/haimkastner/unitsnet-go/units"
	. "github.com/onsi/ginkgo/v2"
)

var _ = Describe("E2E Models Spec", func() {
	lf := units.LengthFactory{}
	length, _ := lf.FromMeters(1000)
	cm := units.LengthCentimeter
	km := units.LengthKilometer
	m := units.LengthMeter
	dtoInCm := length.ToDto(&cm)
	dtoInBroken := length.ToDto(&cm)
	dtoInBroken.Unit = "KiloBoom" // Set invalid value
	dtoInKMJson, _ := length.ToDtoJSON(&km)
	dtoInMJson, _ := length.ToDtoJSON(&m)

	It("Should return status code 200 for external packages models", func() {

		RunRouterTest(common.RouterTest{
			Name:            "Should return status code 200 for external packages models - with all options",
			ExpectedStatus:  200,
			ExpectedBody:    string(dtoInKMJson),
			ExpendedHeaders: nil,
			Path:            "/e2e/external-packages",
			Method:          "POST",
			Body:            dtoInCm,
			Query:           map[string]string{"unit": "Kilometer"},
			Headers:         map[string]string{},
			RunningMode:     &allRouting,
		})

		RunRouterTest(common.RouterTest{
			Name:            "Should return status code 200 for external packages models - with default options",
			ExpectedStatus:  200,
			ExpectedBody:    string(dtoInMJson),
			ExpendedHeaders: nil,
			Path:            "/e2e/external-packages",
			Method:          "POST",
			Body:            dtoInCm,
			Query:           map[string]string{},
			Headers:         map[string]string{},
			RunningMode:     &allRouting,
		})
	})

	It("Should return status code 200 for external packages referenced in local struct", func() {
		RunRouterTest(common.RouterTest{
			Name:                "Should return status code 200 for external packages referenced in local struct",
			ExpectedStatus:      200,
			ExpectedBodyContain: "FootPerHour:KilometerPerHour",
			ExpendedHeaders:     nil,
			Path:                "/e2e/external-packages-unique-in-struct",
			Method:              "POST",
			Body: assets.UniqueExternalUsage{
				Enum: units.SpeedFootPerHour,
				Struct: units.SpeedDto{
					Value: 1000,
					Unit:  units.SpeedKilometerPerHour,
				},
			},
			Query:       map[string]string{},
			Headers:     map[string]string{},
			RunningMode: &allRouting,
		})
	})

	It("Should return status code 200 for arrays inside body and response", func() {
		RunRouterTest(common.RouterTest{
			Name:            "Should return status code 200 for arrays in body and response - in body",
			ExpectedStatus:  200,
			ExpectedBody:    "[{\"listOfLength\":[{\"value\":100000,\"unit\":\"Centimeter\"}]}]",
			ExpendedHeaders: nil,
			Path:            "/e2e/arrays-inside-body-and-res",
			Method:          "POST",
			Body: []assets.BlaBla{{
				ListOfLength: []units.LengthDto{dtoInCm},
			}},
			Query:       map[string]string{},
			Headers:     map[string]string{},
			RunningMode: &allRouting,
		})
	})

	It("Should return status code 200 for deep arrays", func() {
		RunRouterTest(common.RouterTest{
			Name:            "Should return status code 200 for arrays in body and response - in body",
			ExpectedStatus:  200,
			ExpectedBody:    "[[[{\"value\":10}]]]",
			ExpendedHeaders: nil,
			Path:            "/e2e/deep-arrays-with-validation",
			Method:          "POST",
			Body: [][]assets.BlaBla2{{{
				Value: 10,
			}}},
			Query:       map[string]string{},
			Headers:     map[string]string{},
			RunningMode: &allRouting,
		})
	})

	It("Should return status code 422 for deep arrays", func() {
		RunRouterTest(common.RouterTest{
			Name:            "Should return status code 200 for arrays in body and response - empty body",
			ExpectedStatus:  422,
			ExpectedBody:    "",
			ExpendedHeaders: nil,
			Path:            "/e2e/deep-arrays-with-validation",
			Method:          "POST",
			Query:           map[string]string{},
			Headers:         map[string]string{},
			RunningMode:     &allRouting,
		})

		RunRouterTest(common.RouterTest{
			Name:            "Should return status code 200 for arrays in body and response - deeper from needed",
			ExpectedStatus:  422,
			ExpectedBody:    "",
			ExpendedHeaders: nil,
			Path:            "/e2e/deep-arrays-with-validation",
			Method:          "POST",
			Body: [][][]assets.BlaBla2{{{{
				Value: 10,
			}}}},
			Query:       map[string]string{},
			Headers:     map[string]string{},
			RunningMode: &allRouting,
		})

		RunRouterTest(common.RouterTest{
			Name:            "Should return status code 200 for arrays in body and response - not deeper as needed",
			ExpectedStatus:  422,
			ExpectedBody:    "",
			ExpendedHeaders: nil,
			Path:            "/e2e/deep-arrays-with-validation",
			Method:          "POST",
			Body: []assets.BlaBla2{{
				Value: 10,
			}},
			Query:       map[string]string{},
			Headers:     map[string]string{},
			RunningMode: &allRouting,
		})

		RunRouterTest(common.RouterTest{
			Name:            "Should return status code 200 for arrays in body and response - internal validation not passed",
			ExpectedStatus:  422,
			ExpectedBody:    "",
			ExpendedHeaders: nil,
			Path:            "/e2e/deep-arrays-with-validation",
			Method:          "POST",
			Body: [][]assets.BlaBla2{{{
				Value: -1,
			}}},
			Query:       map[string]string{},
			Headers:     map[string]string{},
			RunningMode: &allRouting,
		})
	})

	It("Should return status code 200 for embedded models fields", func() {

		body := assets.TheModel{
			ModelField: "model field",
			FirstLevelModel: assets.FirstLevelModel{
				FirstLevelModelField: "first level",
				SecondLevelModel: assets.SecondLevelModel{
					SecondLevelModelField: "second level",
				},
			},
			OtherModel: assets.OtherModel{
				OtherModelField: "other model",
			},
		}

		RunRouterTest(common.RouterTest{
			Name:            "Should return status code 200 for embedded models fields",
			ExpectedStatus:  200,
			ExpectedBody:    "{\"secondLevelModelField\":\"second level\",\"firstLevelModelField\":\"first level\",\"otherModelField\":\"other model\",\"modelField\":\"model field\"}",
			ExpendedHeaders: nil,
			Path:            "/e2e/embedded-structs",
			Method:          "POST",
			Body:            body,
			Query:           map[string]string{},
			Headers:         map[string]string{},
			RunningMode:     &allRouting,
		})
	})

	It("Should test struct with pointer fields", func() {
<<<<<<< HEAD

=======
>>>>>>> d255b140
		data := "data"
		dataPtr := &data
		model := assets.TheModel{
			ModelField: "model field",
			FirstLevelModel: assets.FirstLevelModel{
				FirstLevelModelField: "first level",
				SecondLevelModel: assets.SecondLevelModel{
					SecondLevelModelField: "second level",
				},
			},
<<<<<<< HEAD
=======

>>>>>>> d255b140
			OtherModel: assets.OtherModel{
				OtherModelField: "other model",
			},
		}
<<<<<<< HEAD
=======

>>>>>>> d255b140
		body := assets.TheModelWithInnerPointer{
			Field1: &data,
			Field2: &dataPtr,
			Model:  &model,
			RecursiveModelWithPointer: &assets.RecursiveModelWithPointer{
				Prop1: data,
				Prop2: dataPtr,
				Prop3: &dataPtr,
				Prop4: &model,
			},
		}

		RunRouterTest(common.RouterTest{
			Name:                "Should return status code",
			ExpectedStatus:      200,
			ExpectedBodyContain: "data",
			ExpendedHeaders:     nil,
			Path:                "/e2e/structs-with-inner-pointer",
			Method:              "POST",
			Body:                body,
			Query:               map[string]string{},
			Headers:             map[string]string{},
			RunningMode:         &allRouting,
		})

		body2 := assets.TheModelWithInnerPointer{
			Field1: &data,
			Field2: &dataPtr,
			Model:  &model,
			RecursiveModelWithPointer: &assets.RecursiveModelWithPointer{
				Prop1: data,
				Prop3: &dataPtr,
				Prop4: &model,
			},
		}

		RunRouterTest(common.RouterTest{
			Name:                "Should return status code",
			ExpectedStatus:      422,
			ExpectedBodyContain: "Prop2",
			ExpendedHeaders:     nil,
			Path:                "/e2e/structs-with-inner-pointer",
			Method:              "POST",
			Body:                body2,
			Query:               map[string]string{},
			Headers:             map[string]string{},
			RunningMode:         &allRouting,
		})

	})

	It("Should return status code 422 for missing embedded models fields", func() {

		body := assets.TheModel{
			ModelField: "model field",
			FirstLevelModel: assets.FirstLevelModel{
				FirstLevelModelField: "first level",
				SecondLevelModel:     assets.SecondLevelModel{},
			},
			OtherModel: assets.OtherModel{
				OtherModelField: "other model",
			},
		}

		RunRouterTest(common.RouterTest{
			Name:                "Should return status code 422 for missing embedded models fields",
			ExpectedStatus:      422,
			ExpectedBodyContain: "A request was made to operation 'EmbeddedStructs' but body parameter 'data' did not pass validation of 'TheModel' - Field 'SecondLevelModelField' failed validation with tag 'required'.",
			ExpendedHeaders:     nil,
			Path:                "/e2e/embedded-structs",
			Method:              "POST",
			Body:                body,
			Query:               map[string]string{},
			Headers:             map[string]string{},
			RunningMode:         &allRouting,
		})
	})

	It("Should return status code 200 for enums", func() {
		RunRouterTest(common.RouterTest{
			Name:            "Should return status code 200 for enum - queries & body",
			ExpectedStatus:  200,
			ExpectedBody:    "{\"value\":\"active 2\",\"values\":[\"active\",\"2\"],\"status\":\"active\",\"statuses\":[\"inactive\"]}",
			ExpendedHeaders: nil,
			Path:            "/e2e/test-enums",
			Method:          "POST",
			Query:           map[string]string{"value1": "active", "value2": "2"},
			Body: assets.ObjectWithEnum{
				Value:    "some value",
				Values:   []string{"some", "values"},
				Status:   assets.StatusEnumerationActive,
				Statuses: []assets.StatusEnumeration{assets.StatusEnumerationInactive},
			},
			Headers:     map[string]string{},
			RunningMode: &fullyFeaturedRouting,
		})

		RunRouterTest(common.RouterTest{
			Name:                "Should return status code 200 for enum - header, path & forms",
			ExpectedStatus:      200,
			ExpectedBodyContain: "active 1 inactive",
			ExpendedHeaders:     nil,
			Path:                "/e2e/test-enums-in-all/active",
			Method:              "POST",
			Form:                map[string]string{"value3": "inactive"},
			Headers:             map[string]string{"value2": "1"},
			RunningMode:         &fullyFeaturedRouting,
		})

		RunRouterTest(common.RouterTest{
			Name:                "Should return status code 200 for enum - optional param sent",
			ExpectedStatus:      200,
			ExpectedBodyContain: "active",
			ExpendedHeaders:     nil,
			Path:                "/e2e/test-enums-optional",
			Method:              "POST",
			Form:                map[string]string{},
			Headers:             map[string]string{"value1": "active"},
			RunningMode:         &fullyFeaturedRouting,
		})

		RunRouterTest(common.RouterTest{
			Name:                "Should return status code 200 for enum - optional param not sent",
			ExpectedStatus:      200,
			ExpectedBodyContain: "nil",
			ExpendedHeaders:     nil,
			Path:                "/e2e/test-enums-optional",
			Method:              "POST",
			Form:                map[string]string{},
			Headers:             map[string]string{},
			RunningMode:         &fullyFeaturedRouting,
		})
	})

	It("Should NOT return status code 200 for enums", func() {
		RunRouterTest(common.RouterTest{
			Name:                "Should NOT return status code 200 for enum - header, path & forms",
			ExpectedStatus:      200,
			ExpectedBodyContain: "active 1 inactive",
			ExpendedHeaders:     nil,
			Path:                "/e2e/test-enums-in-all/active",
			Method:              "POST",
			Form:                map[string]string{"value3": "inactive"},
			Headers:             map[string]string{"value2": "1"},
			RunningMode:         &exExtraRouting,
		})

		RunRouterTest(common.RouterTest{
			Name:                "Should NOT return status code 200 for enum - optional param sent",
			ExpectedStatus:      200,
			ExpectedBodyContain: "active",
			ExpendedHeaders:     nil,
			Path:                "/e2e/test-enums-optional",
			Method:              "POST",
			Form:                map[string]string{},
			Headers:             map[string]string{"value1": "active"},
			RunningMode:         &exExtraRouting,
		})

		RunRouterTest(common.RouterTest{
			Name:                "Should NOT return status code 200 for enum - optional param not sent",
			ExpectedStatus:      200,
			ExpectedBodyContain: "nil",
			ExpendedHeaders:     nil,
			Path:                "/e2e/test-enums-optional",
			Method:              "POST",
			Form:                map[string]string{},
			Headers:             map[string]string{},
			RunningMode:         &exExtraRouting,
		})
	})

	It("Should return status code 422 for wrong enum prams and body", func() {
		RunRouterTest(common.RouterTest{
			Name:            "Should return status code 422 for enum prams and body - wrong direct string enum",
			ExpectedStatus:  422,
			ExpectedBody:    "{\"type\":\"Unprocessable Entity\",\"title\":\"\",\"detail\":\"A request was made to operation 'TestEnums' but parameter 'value1' was not properly sent - Expected StatusEnumeration but got string\",\"status\":422,\"instance\":\"/validation/error/TestEnums\",\"extensions\":{\"error\":\"value1 must be one of \\\"active, inactive\\\" options only but got \\\"blabla\\\"\"}}",
			ExpendedHeaders: nil,
			Path:            "/e2e/test-enums",
			Method:          "POST",
			Query:           map[string]string{"value1": "blabla", "value2": "2"},
			Body: assets.ObjectWithEnum{
				Value:    "some value",
				Values:   []string{"some", "values"},
				Status:   assets.StatusEnumerationActive,
				Statuses: []assets.StatusEnumeration{assets.StatusEnumerationInactive},
			},
			Headers:     map[string]string{},
			RunningMode: &fullyFeaturedRouting,
		})

		RunRouterTest(common.RouterTest{
			Name:            "Should return status code 422 for enum prams and body - wrong direct number enum",
			ExpectedStatus:  422,
			ExpectedBody:    "{\"type\":\"Unprocessable Entity\",\"title\":\"\",\"detail\":\"A request was made to operation 'TestEnums' but parameter 'value2' was not properly sent - Expected NumberEnumeration but got string\",\"status\":422,\"instance\":\"/validation/error/TestEnums\",\"extensions\":{\"error\":\"value2 must be one of \\\"1, 2\\\" options only but got \\\"4\\\"\"}}",
			ExpendedHeaders: nil,
			Path:            "/e2e/test-enums",
			Method:          "POST",
			Query:           map[string]string{"value1": "active", "value2": "4"},
			Body: assets.ObjectWithEnum{
				Value:    "some value",
				Values:   []string{"some", "values"},
				Status:   assets.StatusEnumerationActive,
				Statuses: []assets.StatusEnumeration{assets.StatusEnumerationInactive},
			},
			Headers:     map[string]string{},
			RunningMode: &fullyFeaturedRouting,
		})

		RunRouterTest(common.RouterTest{
			Name:            "Should return status code 422 for enum prams and body - wrong in struct enum validated by generated validator",
			ExpectedStatus:  422,
			ExpectedBody:    "{\"type\":\"Unprocessable Entity\",\"title\":\"\",\"detail\":\"A request was made to operation 'TestEnums' but body parameter 'value3' did not pass validation of 'ObjectWithEnum' - Field 'Status' failed validation with tag 'status_enumeration_enum'. \",\"status\":422,\"instance\":\"/validation/error/TestEnums\",\"extensions\":null}",
			ExpendedHeaders: nil,
			Path:            "/e2e/test-enums",
			Method:          "POST",
			Query:           map[string]string{"value1": "active", "value2": "2"},
			Body: assets.ObjectWithEnum{
				Value:    "some value",
				Values:   []string{"some", "values"},
				Status:   "blabla",
				Statuses: []assets.StatusEnumeration{assets.StatusEnumerationInactive},
			},
			Headers:     map[string]string{},
			RunningMode: &fullyFeaturedRouting,
		})

		RunRouterTest(common.RouterTest{
			Name:            "Should return status code 422 for enum prams and body - wrong enum in optional param",
			ExpectedStatus:  422,
			ExpectedBody:    "{\"type\":\"Unprocessable Entity\",\"title\":\"\",\"detail\":\"A request was made to operation 'TestEnumsOptional' but parameter 'value1' was not properly sent - Expected StatusEnumeration but got string\",\"status\":422,\"instance\":\"/validation/error/TestEnumsOptional\",\"extensions\":{\"error\":\"value1 must be one of \\\"active, inactive\\\" options only but got \\\"active222\\\"\"}}",
			ExpendedHeaders: nil,
			Path:            "/e2e/test-enums-optional",
			Method:          "POST",
			Form:            map[string]string{},
			Headers:         map[string]string{"value1": "active222"},
			RunningMode:     &fullyFeaturedRouting,
		})

		RunRouterTest(common.RouterTest{
			Name:                "Should return status code 422 for enum prams and body - wrong enum param external package",
			ExpectedStatus:      422,
			ExpectedBodyContain: "options only but got \\\"KiloBoom\\\"",
			ExpendedHeaders:     nil,
			Path:                "/e2e/external-packages",
			Method:              "POST",
			Body:                dtoInCm,
			Query:               map[string]string{"unit": "KiloBoom"},
			RunningMode:         &fullyFeaturedRouting,
		})

		RunRouterTest(common.RouterTest{
			Name:                "Should return status code 422 for enum prams and body - wrong enum param external package",
			ExpectedStatus:      422,
			ExpectedBodyContain: "Field 'Unit' failed validation with tag 'length_units_enum'",
			ExpendedHeaders:     nil,
			Path:                "/e2e/external-packages-validation",
			Method:              "POST",
			Body:                dtoInBroken,
			Query:               map[string]string{"unit": "Kilometer"},
			RunningMode:         &fullyFeaturedRouting,
		})
	})

	It("Should NOT return status code 422 for wrong enum prams and body", func() {
		RunRouterTest(common.RouterTest{
			Name:                "Should NOT return status code 422 for enum prams and body - wrong direct number enum",
			ExpectedStatus:      200,
			ExpectedBodyContain: "active 10 inactive",
			ExpendedHeaders:     nil,
			Path:                "/e2e/test-enums-in-all/active",
			Method:              "POST",
			Form:                map[string]string{"value3": "inactive"},
			Headers:             map[string]string{"value2": "10"},
			RunningMode:         &exExtraRouting,
		})

		RunRouterTest(common.RouterTest{
			Name:            "Should NOT return status code 422 for enum prams and body - wrong enum in optional param",
			ExpectedStatus:  200,
			ExpectedBody:    "",
			ExpendedHeaders: nil,
			Path:            "/e2e/test-enums-optional",
			Method:          "POST",
			Form:            map[string]string{},
			Headers:         map[string]string{"value1": "active222"},
			RunningMode:     &exExtraRouting,
		})

		RunRouterTest(common.RouterTest{
			Name:                "Should NOT return status code 422 for enum prams and body - wrong enum param external package",
			ExpectedStatus:      200,
			ExpectedBodyContain: "{\"value\":9991,\"unit\":\"KiloBoom\"}",
			ExpendedHeaders:     nil,
			Path:                "/e2e/external-packages",
			Method:              "POST",
			Body:                dtoInCm,
			Query:               map[string]string{"unit": "KiloBoom"},
			RunningMode:         &exExtraRouting,
		})

		RunRouterTest(common.RouterTest{
			Name:                "Should NOT return status code 422 for enum prams and body - wrong enum param external package",
			ExpectedStatus:      200,
			ExpectedBodyContain: "{\"value\":9.992,\"unit\":\"Kilometer\"}",
			ExpendedHeaders:     nil,
			Path:                "/e2e/external-packages",
			Method:              "POST",
			Body:                dtoInBroken,
			Query:               map[string]string{"unit": "Kilometer"},
			RunningMode:         &exExtraRouting,
		})
	})

	It("Should return status code 200 all types", func() {
		RunRouterTest(common.RouterTest{
			Name:           "Should return byte from a byte slice input",
			ExpectedStatus: 200,
			Body: &assets.ObjectWithByteSlice{
				Value: []byte("test"), // dGVzdA==
			},
			ExpectedBodyContain: "{\"value\":\"aGVsbG8gdGVzdA==\"}", // hello test
			ExpendedHeaders:     nil,
			Path:                "/e2e/byte-slice",
			Method:              "POST",
			RunningMode:         &allRouting,
		})

		// Date of 1.1.2024
		theDate := time.Date(2025, 1, 1, 0, 0, 0, 0, time.UTC)

		RunRouterTest(common.RouterTest{
			Name:           "Should return byte from a byte slice input",
			ExpectedStatus: 200,
			Body: &assets.ObjectWithSpecialPrimitives{
				Value: theDate,
			},
			ExpectedBodyContain: "{\"value\":\"2025-01-02T01:00:00Z\"}", // + 1 day + 1 hour
			ExpendedHeaders:     nil,
			Path:                "/e2e/special-primitives",
			Method:              "POST",
			RunningMode:         &allRouting,
		})
	})

})<|MERGE_RESOLUTION|>--- conflicted
+++ resolved
@@ -194,10 +194,6 @@
 	})
 
 	It("Should test struct with pointer fields", func() {
-<<<<<<< HEAD
-
-=======
->>>>>>> d255b140
 		data := "data"
 		dataPtr := &data
 		model := assets.TheModel{
@@ -208,18 +204,12 @@
 					SecondLevelModelField: "second level",
 				},
 			},
-<<<<<<< HEAD
-=======
-
->>>>>>> d255b140
+
 			OtherModel: assets.OtherModel{
 				OtherModelField: "other model",
 			},
 		}
-<<<<<<< HEAD
-=======
-
->>>>>>> d255b140
+
 		body := assets.TheModelWithInnerPointer{
 			Field1: &data,
 			Field2: &dataPtr,
